[build-system]
requires = ["hatchling"]
build-backend = "hatchling.build"

[project]
name = "alexi"
dynamic = ["version"]
description = "\"ALexi, EXtracteur d'Information adélois\""
readme = "README.md"
license = "MIT"
authors = [
    { name = "David Huggins-Daines", email = "district6@vdsa.ca" },
]
dependencies = [
    "beautifulsoup4",
    "joblib",
    "lxml",
    "pdfplumber",
    "scikit-learn",
<<<<<<< HEAD
    "sklearn-crfsuite @ git+https://github.com/MeMartijn/updated-sklearn-crfsuite.git",
    "whoosh",
]
=======
    "sklearn-crfsuite",
    "whoosh",
]
[project.optional-dependencies]
dev = [
  "black",
  "isort",
  "flake8",
  "flake8-bugbear",
  "mypy",
  "coverage",
  "pytest",
  "pytest-cov",
]
>>>>>>> 0ba86a74

[project.scripts]
alexi = "alexi:main"

[tool.hatch.version]
<<<<<<< HEAD
path = "alexi/__about__.py"

[tool.hatch.metadata]
allow-direct-references = true
=======
path = "alexi/__init__.py"
>>>>>>> 0ba86a74

[tool.hatch.build.targets.sdist]
include = [
    "/alexi",
]

[tool.pytest.ini_options]
testpaths = ["test"]
addopts = "--cov=alexi --cov-report html"

[tool.hatch.envs.default]
features = [ "dev" ]
post-install-commands = [
  "mypy --install-types --non-interactive alexi",
]

[tool.hatch.envs.default.scripts]
test = [
  "pytest", "coverage html"
]
lint = [
  "black --check alexi",
  "isort --profile black --check-only alexi test",
  "flake8 --color=never alexi test",
  "mypy alexi",
]
format = [
  "black alexi test",
  "isort alexi test",
]
train = [
"""python scripts/train_crf.py \\
    --features text+layout \\
    --outfile alexi/models/crf.vl.joblib.gz \\
    data/*.csv""",
"""python scripts/train_crf.py \\
    --features text+layout+structure \\
    --outfile alexi/models/crf.joblib.gz \\
    data/*.csv""",
"""python scripts/train_crf_seq.py \\
    --outfile alexi/models/crfseq.joblib.gz \\
    data/*.csv""",
]

[tool.isort]
profile = "black"<|MERGE_RESOLUTION|>--- conflicted
+++ resolved
@@ -17,11 +17,6 @@
     "lxml",
     "pdfplumber",
     "scikit-learn",
-<<<<<<< HEAD
-    "sklearn-crfsuite @ git+https://github.com/MeMartijn/updated-sklearn-crfsuite.git",
-    "whoosh",
-]
-=======
     "sklearn-crfsuite",
     "whoosh",
 ]
@@ -36,20 +31,12 @@
   "pytest",
   "pytest-cov",
 ]
->>>>>>> 0ba86a74
 
 [project.scripts]
 alexi = "alexi:main"
 
 [tool.hatch.version]
-<<<<<<< HEAD
-path = "alexi/__about__.py"
-
-[tool.hatch.metadata]
-allow-direct-references = true
-=======
 path = "alexi/__init__.py"
->>>>>>> 0ba86a74
 
 [tool.hatch.build.targets.sdist]
 include = [
